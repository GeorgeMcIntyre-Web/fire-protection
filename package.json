{
  "name": "fire-protection-tracker",
  "private": true,
  "version": "0.0.0",
  "type": "module",
  "scripts": {
    "dev": "vite",
    "build": "tsc && vite build",
    "preview": "vite preview",
    "upload-docs": "node scripts/upload-documents.js",
<<<<<<< HEAD
    "security-audit": "ts-node scripts/security-audit.ts",
    "test": "jest",
    "test:security": "jest src/__tests__/security"
=======
    "test": "vitest",
    "test:ui": "vitest --ui",
    "test:run": "vitest run",
    "coverage": "vitest run --coverage"
>>>>>>> f2c1f0e9
  },
  "dependencies": {
    "@heroicons/react": "^2.1.5",
    "@supabase/supabase-js": "^2.45.4",
    "react": "^18.3.1",
    "react-dom": "^18.3.1",
    "react-router-dom": "^6.29.0"
  },
  "devDependencies": {
    "@testing-library/jest-dom": "^6.9.1",
    "@testing-library/react": "^16.3.0",
    "@testing-library/user-event": "^14.6.1",
    "@types/react": "^18.3.12",
    "@types/react-dom": "^18.3.1",
    "@vitejs/plugin-react": "^4.3.1",
    "@vitest/coverage-v8": "^4.0.5",
    "@vitest/ui": "^4.0.5",
    "autoprefixer": "^10.4.20",
    "happy-dom": "^20.0.10",
    "jsdom": "^27.1.0",
    "postcss": "^8.4.47",
    "tailwindcss": "^3.4.13",
    "typescript": "^5.6.2",
    "vite": "^5.4.6",
    "vitest": "^4.0.5"
  }
}<|MERGE_RESOLUTION|>--- conflicted
+++ resolved
@@ -8,16 +8,15 @@
     "build": "tsc && vite build",
     "preview": "vite preview",
     "upload-docs": "node scripts/upload-documents.js",
-<<<<<<< HEAD
-    "security-audit": "ts-node scripts/security-audit.ts",
-    "test": "jest",
-    "test:security": "jest src/__tests__/security"
-=======
+    "health-check": "npx tsx scripts/production-health-check.ts",
+    "security-audit": "npx tsx scripts/security-audit.ts",
     "test": "vitest",
     "test:ui": "vitest --ui",
     "test:run": "vitest run",
-    "coverage": "vitest run --coverage"
->>>>>>> f2c1f0e9
+    "test:watch": "vitest --watch",
+    "test:security": "vitest run src/__tests__/security",
+    "coverage": "vitest run --coverage",
+    "pre-launch": "npm run health-check && npm run security-audit && npm run build && npm run test:run"
   },
   "dependencies": {
     "@heroicons/react": "^2.1.5",
